--- conflicted
+++ resolved
@@ -96,7 +96,6 @@
 	log.Printf("transaction %d cleared", transaction.Sequence)
 }
 
-<<<<<<< HEAD
 func handler(w http.ResponseWriter, r *http.Request) {
 	pass := strings.TrimLeft(r.URL.Path, "/")
 	kp := util.NewKeyPairFromSecretPhrase(pass)
@@ -113,7 +112,8 @@
 	log.Printf("Running client proxy on port 9090")
 	http.HandleFunc("/", handler)
 	http.ListenAndServe(":9090", nil)
-=======
+}
+
 func upload(filename string) {
 	// Construct a message from the file
 	bytes, err := ioutil.ReadFile(filename)
@@ -134,7 +134,6 @@
 	client := newClient()
 	sm := util.NewSignedMessage(kp, message)
 	client.SendMessage(sm)
->>>>>>> 0dca8ac1
 }
 
 // cclient runs a client that connects to the coinkit network.
@@ -159,16 +158,13 @@
 			log.Fatal("Usage: cclient send <user> <amount>")
 		}
 		send(rest[0], rest[1])
-<<<<<<< HEAD
 	case "proxy":
 		proxy()
-=======
 	case "upload":
 		if len(rest) != 1 {
 			log.Fatal("Usage: cclient upload <filename>")
 		}
 		upload(rest[0])
->>>>>>> 0dca8ac1
 	default:
 		log.Fatalf("unrecognized operation: %s", op)
 	}
